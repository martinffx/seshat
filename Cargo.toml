--- conflicted
+++ resolved
@@ -5,10 +5,7 @@
     "crates/raft",
     "crates/storage",
     "crates/protocol-resp",
-<<<<<<< HEAD
     "crates/kv",
-=======
->>>>>>> 3ef76c9e
     "crates/common",
 ]
 
@@ -44,12 +41,11 @@
 
 # Raft consensus
 raft = "0.7"
-raft-proto = "0.7"
 
 # gRPC for internal communication
-tonic = "0.11"
-tonic-build = "0.11"
-prost = "0.12"
+tonic = "0.14"
+tonic-build = "0.14"
+prost = "0.14"
 
 # Utilities
 bytes = "1.5"
